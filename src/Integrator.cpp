
#include <cassert>
#include <cmath>
<<<<<<< HEAD
#include <fstream>
=======
#include <limits>
>>>>>>> b156ec16
#include <utility>

#include <pacbio/consensus/Integrator.h>
#include <pacbio/consensus/Sequence.h>

#include "ModelFactory.h"

#ifdef DEBUG_BAM_OUTPUT
#include <cram/md5.h>
#include <pbbam/BamWriter.h>
#include <pbbam/BamFile.h>
#include <pbbam/MD5.h>
#include <pacbio/consensus/align/LinearAlignment.h>
#endif

namespace PacBio {
namespace Consensus {

constexpr double NaN = -std::numeric_limits<double>::quiet_NaN();

std::set<std::string> SupportedChemistries() { return ModelFactory::SupportedChemistries(); }
IntegratorConfig::IntegratorConfig(const double minZScore, const double scoreDiff)
    : MinZScore{minZScore}, ScoreDiff{scoreDiff}
{
    if (ScoreDiff < 0) {
        throw std::runtime_error("Score diff must be > 0");
    }
}

AbstractIntegrator::AbstractIntegrator(const IntegratorConfig& cfg) : cfg_{cfg} {}
AbstractIntegrator::AbstractIntegrator(AbstractIntegrator&& ai)
    : cfg_{ai.cfg_}, evals_{std::move(ai.evals_)}
{
}

AbstractIntegrator::~AbstractIntegrator() {}
AddReadResult AbstractIntegrator::AddRead(std::unique_ptr<AbstractTemplate>&& tpl,
                                          const MappedRead& read)
{
    if (read.TemplateEnd <= read.TemplateStart || read.TemplateEnd - read.TemplateStart < 2)
        throw std::invalid_argument("template span < 2!");

    if (read.Length() < 2) throw std::invalid_argument("read span < 2!");

    evals_.emplace_back(Evaluator(std::move(tpl), read, cfg_.MinZScore, cfg_.ScoreDiff));

    const auto status = evals_.back().Status();

    if (status == EvaluatorState::ALPHA_BETA_MISMATCH)
        return AddReadResult::ALPHA_BETA_MISMATCH;
    else if (status == EvaluatorState::POOR_ZSCORE)
        return AddReadResult::POOR_ZSCORE;

    assert(status == EvaluatorState::VALID);

    return AddReadResult::SUCCESS;
}

double AbstractIntegrator::LL(const Mutation& fwdMut)
{
    const Mutation revMut(ReverseComplement(fwdMut));
    double ll = 0.0;
    for (auto& eval : evals_) {
        if (eval.Strand() == StrandEnum::FORWARD)
            ll += eval.LL(fwdMut);
        else if (eval.Strand() == StrandEnum::REVERSE)
            ll += eval.LL(revMut);
    }
    return ll;
}

double AbstractIntegrator::LL() const
{
    double ll = 0.0;
    for (const auto& eval : evals_) {
        if (eval) ll += eval.LL();
    }
    return ll;
}

std::vector<double> AbstractIntegrator::LLs(const Mutation& fwdMut)
{
    const Mutation revMut(ReverseComplement(fwdMut));
    std::vector<double> lls;
    for (auto& eval : evals_) {
        if (eval.Strand() == StrandEnum::FORWARD)
            lls.push_back(eval.LL(fwdMut));
        else if (eval.Strand() == StrandEnum::REVERSE)
            lls.push_back(eval.LL(revMut));
        else {
            // inactive reads get a strand of "unmapped"
            lls.push_back(NaN);
        }
    }
    return lls;
}

std::vector<double> AbstractIntegrator::LLs() const
{
    std::vector<double> lls;
    for (auto& eval : evals_) {
        if (eval)
            lls.push_back(eval.LL());
        else
            lls.push_back(NaN);
    }
    return lls;
}

std::vector<std::string> AbstractIntegrator::ReadNames() const
{
    std::vector<std::string> readNames;
    for (const Evaluator& eval : evals_) {
        readNames.push_back(eval.ReadName());
    }
    return readNames;
}

double AbstractIntegrator::AvgZScore() const
{
    double mean = 0.0, var = 0.0;
    size_t n = 0;
    for (const auto& eval : evals_) {
        if (eval) {
            double m, v;
            std::tie(m, v) = eval.NormalParameters();
            mean += m;
            var += v;
            ++n;
        }
    }
    return (LL() / n - mean / n) / std::sqrt(var / n);
}

std::vector<double> AbstractIntegrator::ZScores() const
{
    std::vector<double> results;
    results.reserve(evals_.size());
    for (const auto& eval : evals_) {
        if (eval) {
            double mean, var;
            std::tie(mean, var) = eval.NormalParameters();
            results.emplace_back((eval.LL() - mean) / std::sqrt(var));
        } else
            results.emplace_back(std::numeric_limits<double>::quiet_NaN());
    }
    return results;
}

Mutation AbstractIntegrator::ReverseComplement(const Mutation& mut) const
{
    return Mutation(mut.Type, TemplateLength() - mut.End(), Complement(mut.Base));
}

MonoMolecularIntegrator::MonoMolecularIntegrator(const std::string& tpl,
                                                 const IntegratorConfig& cfg, const SNR& snr,
                                                 const std::string& model)
    : AbstractIntegrator(cfg)
    , mdl_{model}
    , snr_{snr}
    , fwdTpl_(tpl, ModelFactory::Create(mdl_, snr_))
    , revTpl_(::PacBio::Consensus::ReverseComplement(tpl), ModelFactory::Create(mdl_, snr_))
{
}

MonoMolecularIntegrator::MonoMolecularIntegrator(MonoMolecularIntegrator&& mmi)
    : AbstractIntegrator(std::move(mmi))
    , mdl_{mmi.mdl_}
    , snr_{mmi.snr_}
    , fwdTpl_{std::move(mmi.fwdTpl_)}
    , revTpl_{std::move(mmi.revTpl_)}
{
}

AddReadResult MonoMolecularIntegrator::AddRead(const MappedRead& read)
{
    if (read.Model != mdl_) throw std::invalid_argument("invalid model for integrator!");
    if (read.SignalToNoise != snr_) throw std::invalid_argument("invalid SNR for integrator!");

    if (read.Strand == StrandEnum::FORWARD)
        return AbstractIntegrator::AddRead(
            std::unique_ptr<AbstractTemplate>(new VirtualTemplate(
                fwdTpl_, read.TemplateStart, read.TemplateEnd, read.PinStart, read.PinEnd)),
            read);

    else if (read.Strand == StrandEnum::REVERSE)
        return AbstractIntegrator::AddRead(
            std::unique_ptr<AbstractTemplate>(
                new VirtualTemplate(revTpl_, TemplateLength() - read.TemplateEnd,
                                    TemplateLength() - read.TemplateStart, read.PinEnd, read.PinStart)),
            read);

    throw std::invalid_argument("read is unmapped!");
}

size_t MonoMolecularIntegrator::TemplateLength() const { return fwdTpl_.TrueLength(); }
char MonoMolecularIntegrator::operator[](const size_t i) const { return fwdTpl_[i].Base; }
MonoMolecularIntegrator::operator std::string() const
{
    std::string result;

    result.resize(fwdTpl_.Length());

    for (size_t i = 0; i < fwdTpl_.Length(); ++i)
        result[i] = fwdTpl_[i].Base;

    return result;
}

double MonoMolecularIntegrator::LL(const Mutation& fwdMut)
{
    const Mutation revMut(ReverseComplement(fwdMut));
    fwdTpl_.Mutate(fwdMut);
    revTpl_.Mutate(revMut);
    const double ll = AbstractIntegrator::LL(fwdMut);
    fwdTpl_.Reset();
    revTpl_.Reset();
    return ll;
}

void MonoMolecularIntegrator::ApplyMutation(const Mutation& fwdMut)
{
    const Mutation revMut(ReverseComplement(fwdMut));

    fwdTpl_.ApplyMutation(fwdMut);
    revTpl_.ApplyMutation(revMut);

    for (auto& eval : evals_) {
        if (eval.Strand() == StrandEnum::FORWARD)
            eval.ApplyMutation(fwdMut);
        else if (eval.Strand() == StrandEnum::REVERSE)
            eval.ApplyMutation(revMut);
    }

    assert(fwdTpl_.Length() == revTpl_.Length());

#ifndef NDEBUG
    std::string fwd;
    std::string rev;

    for (size_t i = 0; i < TemplateLength(); ++i) {
        fwd.push_back(fwdTpl_[i].Base);
        rev.push_back(revTpl_[i].Base);
    }

#endif

    assert(fwd == ::PacBio::Consensus::ReverseComplement(rev));
}

void MonoMolecularIntegrator::ApplyMutations(std::vector<Mutation>* fwdMuts)
{
    std::vector<Mutation> revMuts;

    for (auto it = fwdMuts->crbegin(); it != fwdMuts->crend(); ++it)
        revMuts.emplace_back(ReverseComplement(*it));

    fwdTpl_.ApplyMutations(fwdMuts);
    revTpl_.ApplyMutations(&revMuts);

    for (auto& eval : evals_) {
        if (eval.Strand() == StrandEnum::FORWARD)
            eval.ApplyMutations(fwdMuts);
        else if (eval.Strand() == StrandEnum::REVERSE)
            eval.ApplyMutations(&revMuts);
    }

    assert(fwdTpl_.Length() == revTpl_.Length());

#ifndef NDEBUG
    std::string fwd;
    std::string rev;

    for (size_t i = 0; i < TemplateLength(); ++i) {
        fwd.push_back(fwdTpl_[i].Base);
        rev.push_back(revTpl_[i].Base);
    }
#endif

    assert(fwd == ::PacBio::Consensus::ReverseComplement(rev));
}

MultiMolecularIntegrator::MultiMolecularIntegrator(const std::string& tpl,
                                                   const IntegratorConfig& cfg)
    : AbstractIntegrator(cfg), fwdTpl_{tpl}, revTpl_{::PacBio::Consensus::ReverseComplement(tpl)}
{
}

AddReadResult MultiMolecularIntegrator::AddRead(const MappedRead& read)
{
    return AbstractIntegrator::AddRead(GetTemplate(read, read.SignalToNoise), read);
}

size_t MultiMolecularIntegrator::TemplateLength() const { return fwdTpl_.length(); }
char MultiMolecularIntegrator::operator[](const size_t i) const { return fwdTpl_[i]; }
MultiMolecularIntegrator::operator std::string() const { return fwdTpl_; }
void MultiMolecularIntegrator::ApplyMutation(const Mutation& fwdMut)
{
    const Mutation revMut(ReverseComplement(fwdMut));

    std::vector<Mutation> fwdMuts = {fwdMut};
    std::vector<Mutation> revMuts = {revMut};

    fwdTpl_ = ::PacBio::Consensus::ApplyMutations(fwdTpl_, &fwdMuts);
    revTpl_ = ::PacBio::Consensus::ApplyMutations(revTpl_, &revMuts);

    for (auto& eval : evals_) {
        if (eval.Strand() == StrandEnum::FORWARD)
            eval.ApplyMutation(fwdMut);
        else if (eval.Strand() == StrandEnum::REVERSE)
            eval.ApplyMutation(revMut);
    }

    assert(fwdTpl_.length() == revTpl_.length());
    assert(fwdTpl_ == ::PacBio::Consensus::ReverseComplement(revTpl_));
}

void MultiMolecularIntegrator::ApplyMutations(std::vector<Mutation>* fwdMuts)
{
    std::vector<Mutation> revMuts;

    for (auto it = fwdMuts->crbegin(); it != fwdMuts->crend(); ++it)
        revMuts.emplace_back(ReverseComplement(*it));

    fwdTpl_ = ::PacBio::Consensus::ApplyMutations(fwdTpl_, fwdMuts);
    revTpl_ = ::PacBio::Consensus::ApplyMutations(revTpl_, &revMuts);

    for (auto& eval : evals_) {
        if (eval.Strand() == StrandEnum::FORWARD)
            eval.ApplyMutations(fwdMuts);
        else if (eval.Strand() == StrandEnum::REVERSE)
            eval.ApplyMutations(&revMuts);
    }

    assert(fwdTpl_.length() == revTpl_.length());
    assert(fwdTpl_ == ::PacBio::Consensus::ReverseComplement(revTpl_));
}

std::unique_ptr<AbstractTemplate> MultiMolecularIntegrator::GetTemplate(const MappedRead& read,
                                                                        const SNR& snr)
{
    const size_t len = read.TemplateEnd - read.TemplateStart;

    if (read.Strand == StrandEnum::FORWARD) {
        const size_t start = read.TemplateStart;
        const size_t end = read.TemplateEnd;

        return std::unique_ptr<AbstractTemplate>(
            new Template(fwdTpl_.substr(start, len), ModelFactory::Create(read.Model, snr), start,
                         end, read.PinStart, read.PinEnd));
    } else if (read.Strand == StrandEnum::REVERSE) {
        const size_t start = revTpl_.size() - read.TemplateEnd;
        const size_t end = revTpl_.size() - read.TemplateStart;

        return std::unique_ptr<AbstractTemplate>(
            new Template(revTpl_.substr(start, len), ModelFactory::Create(read.Model, snr), start,
                         end, read.PinEnd, read.PinStart));
    }

    throw std::invalid_argument("read is unmapped!");
}

#ifdef DEBUG_BAM_OUTPUT
std::string AlignmentCigar(const std::string& tpl, const std::string& query)
{
    PairwiseAlignment* p = AlignLinear(tpl, query);
    return p->Cigar();
}

size_t TemplateLength(const MappedRead& read)
{
    return read.TemplateEnd - read.TemplateStart;
}

int32_t ReadToFlag(const MappedRead& read)
{
    uint32_t flag = 0;
    if (read.Strand == StrandEnum::REVERSE)
        flag |= static_cast<uint32_t>(16);
    return flag;
}

std::string ReadToSequence(const MappedRead& read)
{
    if (read.Strand == StrandEnum::REVERSE) {
        return ::PacBio::Consensus::ReverseComplement(read.Seq);
    } else {
        return read.Seq;
    }
}

std::string MultiMolecularIntegrator::ReadToCigar(const MappedRead& read) const
{
    const size_t tlen = read.TemplateEnd - read.TemplateStart;
    const std::string tpl = std::string(fwdTpl_).substr(read.TemplateStart, tlen);
    if (read.Strand == StrandEnum::REVERSE) {
        const std::string rcSeq = ::PacBio::Consensus::ReverseComplement(read.Seq);
        return AlignmentCigar(tpl, rcSeq);
    } else {
        return AlignmentCigar(tpl, read.Seq);
    }
}

std::vector<PacBio::BAM::BamRecordImpl> MultiMolecularIntegrator::ToBamRecords(const int32_t rid) const
{
    using namespace PacBio::BAM;
    std::vector<BamRecordImpl> records;
    for (auto& eval : evals_) {
        // Create a BamRecord for every (A) valid eval with (B) a valid mapped read
        if (eval) {
            if (const auto& read = eval.Read()) {
                records.emplace_back();
                records.back().Name(read->Name);                                   // QNAME
                records.back().Flag(ReadToFlag(*read));                            // FLAG
                records.back().ReferenceId(rid);                                   // RNAME
                records.back().Position(read->TemplateStart);                      // POS
                records.back().CigarData(ReadToCigar(*read));                      // CIGAR
                records.back().InsertSize(TemplateLength(*read));                  // TLEN
                records.back().SetSequenceAndQualities(ReadToSequence(*read));     // SEQ
                records.back().AddTag("ip", Tag{read->IPD});                       // TAG "ip" for IPD
                records.back().AddTag("mo", Tag{read->Model});                     // TAG "mo" for sequencing model
                records.back().AddTag("pw", Tag{read->PulseWidth});                // TAG "pw" for PulseWidth
                records.back().AddTag("sn", Tag{read->SignalToNoise.ToVector()});  // TAG "sn" for SNR
            }
        }
    }

    return records;
}

void MultiMolecularIntegrator::WriteBamFile(const std::string& filepath,
                                            const std::string& name,
                                            const bool sorted,
                                            const bool indexed) const
{
    using namespace PacBio::BAM;

    BamHeader header;
    // Add SQ entry with the template information
    SequenceInfo si(name, std::to_string(fwdTpl_.size()));
    si.Checksum(MD5Hash(fwdTpl_));
    header.AddSequence(si);
    // Add CO entry with the raw sequence
    header.AddComment(name + "\t" + std::string(fwdTpl_));

    {   // Blocked to ensure flushing and completion of file I/O
        BamWriter writer(filepath, header);
        const int32_t sid = header.SequenceId(name);
        std::vector<BamRecordImpl> records = ToBamRecords(sid);
    
        if (sorted)
            std::stable_sort(records.begin(), records.end(),
                [](const BamRecordImpl& lhs, const BamRecordImpl& rhs) { 
                    return lhs.Position() < rhs.Position(); 
                });

        for (const auto& record : records)
            writer.Write(record);
    }

    if (indexed) {
        BamFile f(filepath);
        f.CreateStandardIndex();
    }
}

void MultiMolecularIntegrator::WriteReferenceFasta(const std::string& filepath, 
                                                   const std::string& name) const
{
    const size_t COLUMN_SIZE = 60;
    std::string tpl(fwdTpl_);
    std::ofstream fastaFile;
    fastaFile.open(filepath);
    fastaFile << ">" << name << std::endl;
    for (size_t i = 0; i < tpl.size();) {
        fastaFile << tpl.substr(i, COLUMN_SIZE) << std::endl;
        i += COLUMN_SIZE;
    }
    fastaFile.close();
}

void MultiMolecularIntegrator::WriteAlignments(const std::string& filePrefix) const
{
    WriteReferenceFasta(filePrefix + ".fasta");
    WriteBamFile(filePrefix + ".bam");
}

#endif

}  // namespace Consensus
}  // namespace PacBio<|MERGE_RESOLUTION|>--- conflicted
+++ resolved
@@ -1,11 +1,8 @@
 
 #include <cassert>
 #include <cmath>
-<<<<<<< HEAD
 #include <fstream>
-=======
 #include <limits>
->>>>>>> b156ec16
 #include <utility>
 
 #include <pacbio/consensus/Integrator.h>
